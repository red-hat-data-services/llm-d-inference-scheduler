--- conflicted
+++ resolved
@@ -7,11 +7,7 @@
     app.kubernetes.io/managed-by: Helm
     app.kubernetes.io/name: istiod
     app.kubernetes.io/part-of: istio
-<<<<<<< HEAD
-    app.kubernetes.io/version: 1.27.1
-=======
     app.kubernetes.io/version: 1.28.0
->>>>>>> 2edb6288
     helm.sh/chart: istiod-1.27.1
     install.operator.istio.io/owning-resource: unknown
     istio: pilot
