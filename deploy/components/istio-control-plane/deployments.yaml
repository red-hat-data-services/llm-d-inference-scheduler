--- conflicted
+++ resolved
@@ -7,11 +7,7 @@
     app.kubernetes.io/managed-by: Helm
     app.kubernetes.io/name: istiod
     app.kubernetes.io/part-of: istio
-<<<<<<< HEAD
-    app.kubernetes.io/version: 1.27.1
-=======
     app.kubernetes.io/version: 1.28.0
->>>>>>> 2edb6288
     helm.sh/chart: istiod-1.27.1
     install.operator.istio.io/owning-resource: unknown
     istio: pilot
@@ -41,11 +37,7 @@
         app.kubernetes.io/managed-by: Helm
         app.kubernetes.io/name: istiod
         app.kubernetes.io/part-of: istio
-<<<<<<< HEAD
-        app.kubernetes.io/version: 1.27.1
-=======
         app.kubernetes.io/version: 1.28.0
->>>>>>> 2edb6288
         helm.sh/chart: istiod-1.27.1
         install.operator.istio.io/owning-resource: unknown
         istio: istiod
@@ -107,11 +99,7 @@
           value: ""
         - name: ENABLE_GATEWAY_API_INFERENCE_EXTENSION
           value: "true"
-<<<<<<< HEAD
-        image: docker.io/istio/pilot:1.27.1
-=======
         image: docker.io/istio/pilot:1.28.0
->>>>>>> 2edb6288
         name: discovery
         ports:
         - containerPort: 8080
