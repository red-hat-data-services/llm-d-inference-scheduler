--- conflicted
+++ resolved
@@ -13,15 +13,6 @@
 COPY rhelai.repo /etc/yum.repos.d/rhelai.repo
 
 # Install build tools including Rust for building libtokenizers from source
-<<<<<<< HEAD
-# commented as these packages are present in ubi9
-# RUN dnf install -y gcc-c++ libstdc++ libstdc++-devel clang && dnf clean all
-RUN dnf install -y --allowerasing gcc-c++ libstdc++ libstdc++-devel zeromq-devel pkgconfig git && \
-    dnf clean all && \
-    # Install rustup to get Rust and Cargo (not available via dnf)
-    curl --proto '=https' --tlsv1.2 -sSf https://sh.rustup.rs | sh -s -- -y && \
-    export PATH="/root/.cargo/bin:${PATH}"
-=======
 # Install only packages not already in the base image (gcc-c++, libstdc++, etc. are already present)
 # zeromq-devel is available from Red Hat Enterprise Linux AI repository
 # Install Rust and Cargo from Red Hat repositories (conforma compliant)
@@ -30,7 +21,6 @@
     dnf clean all && \
     rustc --version && \
     cargo --version
->>>>>>> 3da60f16
 
 # Copy the Go Modules manifests
 COPY go.mod go.mod
@@ -45,16 +35,6 @@
 COPY pkg/ pkg/
 
 # Build libtokenizers from source to comply with conforma requirements
-<<<<<<< HEAD
-# This replaces the GitHub download that was previously provided by cachi2
-# Rust will automatically detect and build for the container's architecture
-ARG TOKENIZER_VERSION=v1.22.2
-ENV PATH="/root/.cargo/bin:${PATH}"
-RUN mkdir -p lib && \
-    mkdir -p /tmp/tokenizers-build && \
-    cd /tmp/tokenizers-build && \
-    git clone --depth 1 --branch ${TOKENIZER_VERSION} https://github.com/daulet/tokenizers.git . && \
-=======
 # Use source code from cachi2 for hermetic builds
 # Use cachi2's vendored cargo dependencies from the root Cargo.toml/Cargo.lock
 # Copy the root Cargo.toml and Cargo.lock to the tokenizers build directory
@@ -71,7 +51,6 @@
     echo '' >> .cargo/config.toml && \
     echo '[source.vendored-sources]' >> .cargo/config.toml && \
     echo 'directory = "/cachi2/output/deps/cargo"' >> .cargo/config.toml && \
->>>>>>> 3da60f16
     make build && \
     find target/release -name "libtokenizers.a" -type f | head -1 | xargs -I {} cp {} /workspace/lib/ && \
     ranlib /workspace/lib/*.a && \
@@ -102,14 +81,7 @@
 # Copy Red Hat repository configuration for zeromq packages
 COPY rhelai.repo /etc/yum.repos.d/rhelai.repo
 
-<<<<<<< HEAD
-RUN microdnf install -y dnf && \
-    dnf install -y zeromq && \
-    dnf clean all && \
-    rm -rf /var/cache/dnf /var/lib/dnf
-=======
 RUN microdnf install -y zeromq
->>>>>>> 3da60f16
 
 USER 65532:65532
 
