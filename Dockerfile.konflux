--- conflicted
+++ resolved
@@ -16,11 +16,6 @@
 # RUN dnf install -y gcc-c++ libstdc++ libstdc++-devel clang && dnf clean all
 RUN dnf install -y gcc-c++ libstdc++ libstdc++-devel clang zeromq-devel pkgconfig && \
     dnf clean all
-
-<<<<<<< HEAD
-
-=======
->>>>>>> fcb8821f
 # Copy the Go Modules manifests
 COPY go.mod go.mod
 COPY go.sum go.sum
