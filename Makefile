# The Go and Python based tools are defined in Makefile.tools.mk.
include Makefile.tools.mk

SHELL := /usr/bin/env bash

# Defaults
TARGETOS ?= $(shell command -v go >/dev/null 2>&1 && go env GOOS || uname -s | tr '[:upper:]' '[:lower:]')
TARGETARCH ?= $(shell command -v go >/dev/null 2>&1 && go env GOARCH || uname -m | sed 's/x86_64/amd64/; s/aarch64/arm64/; s/armv7l/arm/')
PROJECT_NAME ?= llm-d-inference-scheduler
SIDECAR_IMAGE_NAME ?= llm-d-routing-sidecar
VLLM_SIMULATOR_IMAGE_NAME ?= llm-d-inference-sim
SIDECAR_NAME ?= pd-sidecar
IMAGE_REGISTRY ?= ghcr.io/llm-d
IMAGE_TAG_BASE ?= $(IMAGE_REGISTRY)/$(PROJECT_NAME)
EPP_TAG ?= dev
export EPP_TAG
export EPP_IMAGE ?= $(IMAGE_TAG_BASE):$(EPP_TAG)
SIDECAR_TAG ?= dev
export SIDECAR_TAG
SIDECAR_IMAGE_TAG_BASE ?= $(IMAGE_REGISTRY)/$(SIDECAR_IMAGE_NAME)
export SIDECAR_IMAGE ?= $(SIDECAR_IMAGE_TAG_BASE):$(SIDECAR_TAG)
NAMESPACE ?= hc4ai-operator
VLLM_SIMULATOR_TAG ?= v0.6.1
export VLLM_SIMULATOR_TAG
VLLM_SIMULATOR_TAG_BASE ?= $(IMAGE_REGISTRY)/$(VLLM_SIMULATOR_IMAGE_NAME)
export VLLM_SIMULATOR_IMAGE ?= $(VLLM_SIMULATOR_TAG_BASE):$(VLLM_SIMULATOR_TAG)

# Map go arch to typos arch
ifeq ($(TARGETARCH),amd64)
TYPOS_TARGET_ARCH = x86_64
else ifeq ($(TARGETARCH),arm64)
TYPOS_TARGET_ARCH = aarch64
else
TYPOS_TARGET_ARCH = $(TARGETARCH)
endif

ifeq ($(TARGETOS),darwin)
ifeq ($(TARGETARCH),amd64)
TOKENIZER_ARCH = x86_64
else
TOKENIZER_ARCH = $(TARGETARCH)
endif
TAR_OPTS = --strip-components 1
TYPOS_ARCH = $(TYPOS_TARGET_ARCH)-apple-darwin
else
TOKENIZER_ARCH = $(TARGETARCH)
TAR_OPTS = --wildcards '*/typos'
TYPOS_ARCH = $(TYPOS_TARGET_ARCH)-unknown-linux-musl
endif

CONTAINER_RUNTIME := $(shell { command -v docker >/dev/null 2>&1 && echo docker; } || { command -v podman >/dev/null 2>&1 && echo podman; } || echo "")
export CONTAINER_RUNTIME
BUILDER := $(shell command -v buildah >/dev/null 2>&1 && echo buildah || echo $(CONTAINER_RUNTIME))
PLATFORMS ?= linux/amd64 # linux/arm64 # linux/s390x,linux/ppc64le

GIT_COMMIT_SHA ?= "$(shell git rev-parse HEAD 2>/dev/null)"
BUILD_REF ?= $(shell git describe --abbrev=0 2>/dev/null)

# go source files
SRC = $(shell find . -type f -name '*.go')

LDFLAGS ?= -extldflags '-L$(shell pwd)/lib'

##@ Python Configuration

PYTHON_VERSION := 3.12

# Unified Python configuration detection. This block runs once.
PYTHON_CONFIG ?= $(shell command -v python$(PYTHON_VERSION)-config || command -v python3-config)
ifeq ($(PYTHON_CONFIG),)
	ifeq ($(TARGETOS),darwin)
        # macOS: Find Homebrew's python-config script for the most reliable flags.
        BREW_PREFIX := $(shell command -v brew >/dev/null 2>&1 && brew --prefix python@$(PYTHON_VERSION) 2>/dev/null)
        PYTHON_CONFIG ?= $(BREW_PREFIX)/bin/python$(PYTHON_VERSION)-config
        PYTHON_ERROR := "Could not execute 'python$(PYTHON_VERSION)-config'. Please ensure Python is installed correctly with: 'brew install python@$(PYTHON_VERSION)' or install python3.12 manually."
	else ifeq ($(TARGETOS),linux)
        # Linux: Use standard system tools to find flags.
        PYTHON_ERROR := "Python $(PYTHON_VERSION) development headers not found. Please install with: 'sudo apt install python$(PYTHON_VERSION)-dev' or 'sudo dnf install python$(PYTHON_VERSION)-devel'"
	else
        PYTHON_ERROR := "you should set up PYTHON_CONFIG variable manually"
	endif
endif

<<<<<<< HEAD
# Check if PYTHON_CONFIG is found before using it
ifneq ($(PYTHON_CONFIG),)
ifneq ($(shell $(PYTHON_CONFIG) --cflags 2>/dev/null),)
	PYTHON_CFLAGS := $(shell $(PYTHON_CONFIG) --cflags)
	# Use --ldflags --embed to get all necessary flags for linking
	PYTHON_LDFLAGS := $(shell $(PYTHON_CONFIG) --ldflags --embed)
else
	$(error ${PYTHON_ERROR})
=======
ifeq ($(PYTHON_CONFIG),)
    $(error ${PYTHON_ERROR})
endif

ifeq ($(shell $(PYTHON_CONFIG) --cflags 2>/dev/null),)
    $(error Python configuration tool cannot provide cflags)
>>>>>>> 1071b4d3
endif
else
	$(error ${PYTHON_ERROR})
endif

PYTHON_CFLAGS := $(shell $(PYTHON_CONFIG) --cflags)
PYTHON_LDFLAGS := $(shell $(PYTHON_CONFIG) --ldflags --embed)

# CGO flags with all dependencies
CGO_CFLAGS := $(PYTHON_CFLAGS) '-I$(shell pwd)/lib'
CGO_LDFLAGS := $(PYTHON_LDFLAGS) $(PYTHON_LIBS) '-L$(shell pwd)/lib' -ltokenizers -ldl -lm

# Export CGO flags as environment variables for all targets
export CGO_CFLAGS
export CGO_LDFLAGS

# Internal variables for generic targets
epp_IMAGE = $(EPP_IMAGE)
sidecar_IMAGE = $(SIDECAR_IMAGE)
epp_NAME = epp
sidecar_NAME = $(SIDECAR_NAME)
epp_LDFLAGS = -ldflags="$(LDFLAGS)"
sidecar_LDFLAGS =
epp_CGO_CFLAGS = "${CGO_CFLAGS}"
sidecar_CGO_CFLAGS =
epp_CGO_LDFLAGS = "${CGO_LDFLAGS}"
sidecar_CGO_LDFLAGS =
epp_TEST_FILES = go list ./... | grep -v /test/ | grep -v ./pkg/sidecar/
sidecar_TEST_FILES = go list ./pkg/sidecar/...

.PHONY: help
help: ## Print help
	@awk 'BEGIN {FS = ":.*##"; printf "\nUsage:\n  make \033[36m<target>\033[0m\n"} /^[a-zA-Z_0-9-]+:.*?##/ { printf "  \033[36m%-15s\033[0m %s\n", $$1, $$2 } /^##@/ { printf "\n\033[1m%s\033[0m\n", substr($$0, 5) } ' $(MAKEFILE_LIST)

##@ Tokenizer & Linking

CGO_ENABLED=1
TOKENIZER_LIB = lib/libtokenizers.a
# Extract RELEASE_VERSION from Dockerfile
TOKENIZER_VERSION := $(shell grep '^ARG RELEASE_VERSION=' Dockerfile.epp | cut -d'=' -f2)

.PHONY: download-tokenizer
download-tokenizer: $(TOKENIZER_LIB)
$(TOKENIZER_LIB):
	## Download the HuggingFace tokenizer bindings.
	@echo "Downloading HuggingFace tokenizer bindings for version $(TOKENIZER_VERSION)..."
	mkdir -p lib
	curl -L https://github.com/daulet/tokenizers/releases/download/$(TOKENIZER_VERSION)/libtokenizers.$(TARGETOS)-$(TOKENIZER_ARCH).tar.gz | tar -xz -C lib
	ranlib lib/*.a

##@ Development

.PHONY: clean
clean:
	go clean -testcache -cache
	rm -f $(TOKENIZER_LIB)
	rmdir lib

.PHONY: format
format: ## Format Go source files
	@printf "\033[33;1m==== Running gofmt ====\033[0m\n"
	@gofmt -l -w $(SRC)

.PHONY: test
test: test-unit test-e2e ## Run unit tests and e2e tests

.PHONY: test-unit
test-unit: test-unit-epp test-unit-sidecar

.PHONY: test-unit-%
test-unit-%: download-tokenizer check-dependencies ## Run unit tests
	@printf "\033[33;1m==== Running Unit Tests ====\033[0m\n"
	CGO_CFLAGS=${$*_CGO_CFLAGS} CGO_LDFLAGS=${$*_CGO_LDFLAGS} go test $($*_LDFLAGS) -v $$($($*_TEST_FILES) | tr '\n' ' ')

.PHONY: test-integration
test-integration: download-tokenizer check-dependencies ## Run integration tests
	@printf "\033[33;1m==== Running Integration Tests ====\033[0m\n"
	go test -ldflags="$(LDFLAGS)" -v -tags=integration_tests ./test/integration/

.PHONY: test-e2e
test-e2e: image-build image-pull ## Run end-to-end tests against a new kind cluster
	@printf "\033[33;1m==== Running End to End Tests ====\033[0m\n"
	./test/scripts/run_e2e.sh

.PHONY: post-deploy-test
post-deploy-test: ## Run post deployment tests
	echo Success!
	@echo "Post-deployment tests passed."

.PHONY: lint
lint: check-golangci-lint check-typos ## Run lint
	@printf "\033[33;1m==== Running linting ====\033[0m\n"
	CGO_CFLAGS="${CGO_CFLAGS}" golangci-lint run
	$(TYPOS)

##@ Build

.PHONY: build
build: build-epp build-sidecar ## Build the project

.PHONY: build-%
build-%: check-go download-tokenizer ## Build the project
	@printf "\033[33;1m==== Building ====\033[0m\n"
	CGO_CFLAGS=${$*_CGO_CFLAGS} CGO_LDFLAGS=${$*_CGO_LDFLAGS} go build $($*_LDFLAGS) -o bin/$($*_NAME) cmd/$($*_NAME)/main.go

##@ Container Build/Push

.PHONY:	image-build
image-build: image-build-epp image-build-sidecar ## Build Docker image

.PHONY: image-build-%
image-build-%: check-container-tool ## Build Docker image ## Build Docker image using $(CONTAINER_RUNTIME)
	@printf "\033[33;1m==== Building Docker image $($*_IMAGE) ====\033[0m\n"
	$(CONTAINER_RUNTIME) build \
		--platform linux/$(TARGETARCH) \
 		--build-arg TARGETOS=linux \
		--build-arg TARGETARCH=$(TARGETARCH) \
		--build-arg COMMIT_SHA=${GIT_COMMIT_SHA} \
		--build-arg BUILD_REF=${BUILD_REF} \
 		-t $($*_IMAGE) -f Dockerfile.$* .

.PHONY: image-push
image-push: image-push-epp image-push-sidecar ## Push container images to registry

.PHONY: image-push-%
image-push-%: check-container-tool ## Push container image to registry
	@printf "\033[33;1m==== Pushing Container image $($*_IMAGE) ====\033[0m\n"
	$(CONTAINER_RUNTIME) push $($*_IMAGE)

.PHONY: image-pull
image-pull: check-container-tool ## Pull all related images using $(CONTAINER_RUNTIME)
	@printf "\033[33;1m==== Pulling Container images ====\033[0m\n"
	./scripts/pull_images.sh

##@ Install/Uninstall Targets

# Default install/uninstall (Docker)
install: install-docker ## Default install using Docker
	@echo "Default Docker install complete."

uninstall: uninstall-docker ## Default uninstall using Docker
	@echo "Default Docker uninstall complete."

### Docker Targets

.PHONY: install-docker
install-docker: check-container-tool ## Install app using $(CONTAINER_RUNTIME)
	@echo "Starting container with $(CONTAINER_RUNTIME)..."
	$(CONTAINER_RUNTIME) run -d --name $(PROJECT_NAME)-container $(EPP_IMAGE)
	@echo "$(CONTAINER_RUNTIME) installation complete."
	@echo "To use $(PROJECT_NAME), run:"
	@echo "alias $(PROJECT_NAME)='$(CONTAINER_RUNTIME) exec -it $(PROJECT_NAME)-container /app/$(PROJECT_NAME)'"

.PHONY: uninstall-docker
uninstall-docker: check-container-tool ## Uninstall app from $(CONTAINER_RUNTIME)
	@echo "Stopping and removing container in $(CONTAINER_RUNTIME)..."
	$(CONTAINER_RUNTIME) stop $(PROJECT_NAME)-container && $(CONTAINER_RUNTIME) rm $(PROJECT_NAME)-container
	@echo "$(CONTAINER_RUNTIME) uninstallation complete. Remove alias if set: unalias $(PROJECT_NAME)"

### Kubernetes Targets (kubectl)

.PHONY: install-k8s
install-k8s: check-kubectl check-kustomize check-envsubst ## Install on Kubernetes
	export PROJECT_NAME=${PROJECT_NAME}
	export NAMESPACE=${NAMESPACE}
	@echo "Creating namespace (if needed) and setting context to $(NAMESPACE)..."
	kubectl create namespace $(NAMESPACE) 2>/dev/null || true
	kubectl config set-context --current --namespace=$(NAMESPACE)
	@echo "Deploying resources from deploy/ ..."
	# Build the kustomization from deploy, substitute variables, and apply the YAML
	kustomize build deploy/environments/openshift-base | envsubst | kubectl apply -f -
	@echo "Waiting for pod to become ready..."
	sleep 5
	@POD=$$(kubectl get pod -l app=$(PROJECT_NAME)-statefulset -o jsonpath='{.items[0].metadata.name}'); \
	echo "Kubernetes installation complete."; \
	echo "To use the app, run:"; \
	echo "alias $(PROJECT_NAME)='kubectl exec -n $(NAMESPACE) -it $$POD -- /app/$(PROJECT_NAME)'"

.PHONY: uninstall-k8s
uninstall-k8s: check-kubectl check-kustomize check-envsubst ## Uninstall from Kubernetes
	export PROJECT_NAME=${PROJECT_NAME}
	export NAMESPACE=${NAMESPACE}
	@echo "Removing resources from Kubernetes..."
	kustomize build deploy/environments/openshift-base | envsubst | kubectl delete --force -f - || true
	POD=$$(kubectl get pod -l app=$(PROJECT_NAME)-statefulset -o jsonpath='{.items[0].metadata.name}'); \
	echo "Deleting pod: $$POD"; \
	kubectl delete pod "$$POD" --force --grace-period=0 || true; \
	echo "Kubernetes uninstallation complete. Remove alias if set: unalias $(PROJECT_NAME)"

### OpenShift Targets (oc)

.PHONY: install-openshift
install-openshift: check-kubectl check-kustomize check-envsubst ## Install on OpenShift
	@echo $$PROJECT_NAME $$NAMESPACE $$EPP_IMAGE
	@echo "Creating namespace $(NAMESPACE)..."
	kubectl create namespace $(NAMESPACE) 2>/dev/null || true
	@echo "Deploying common resources from deploy/ ..."
	# Build and substitute the base manifests from deploy, then apply them
	kustomize build deploy/environments/openshift-base | envsubst '$$PROJECT_NAME $$NAMESPACE $$EPP_IMAGE' | kubectl apply -n $(NAMESPACE) -f -
	@echo "Waiting for pod to become ready..."
	sleep 5
	@POD=$$(kubectl get pod -l app=$(PROJECT_NAME)-statefulset -n $(NAMESPACE) -o jsonpath='{.items[0].metadata.name}'); \
	echo "OpenShift installation complete."; \
	echo "To use the app, run:"; \
	echo "alias $(PROJECT_NAME)='kubectl exec -n $(NAMESPACE) -it $$POD -- /app/$(PROJECT_NAME)'"

.PHONY: uninstall-openshift
uninstall-openshift: check-kubectl check-kustomize check-envsubst ## Uninstall from OpenShift
	@echo "Removing resources from OpenShift..."
	kustomize build deploy/environments/openshift-base | envsubst '$$PROJECT_NAME $$NAMESPACE $$EPP_IMAGE' | kubectl delete --force -f - || true
	# @if kubectl api-resources --api-group=route.openshift.io | grep -q Route; then \
	#   envsubst '$$PROJECT_NAME $$NAMESPACE $$EPP_IMAGE' < deploy/openshift/route.yaml | kubectl delete --force -f - || true; \
	# fi
	@POD=$$(kubectl get pod -l app=$(PROJECT_NAME)-statefulset -n $(NAMESPACE) -o jsonpath='{.items[0].metadata.name}'); \
	echo "Deleting pod: $$POD"; \
	kubectl delete pod "$$POD" --force --grace-period=0 || true; \
	echo "OpenShift uninstallation complete. Remove alias if set: unalias $(PROJECT_NAME)"

### RBAC Targets (using kustomize and envsubst)

.PHONY: install-rbac
install-rbac: check-kubectl check-kustomize check-envsubst ## Install RBAC
	@echo "Applying RBAC configuration from deploy/rbac..."
	kustomize build deploy/environments/openshift-base/rbac | envsubst '$$PROJECT_NAME' | kubectl apply -f -

.PHONY: uninstall-rbac
uninstall-rbac: check-kubectl check-kustomize check-envsubst ## Uninstall RBAC
	@echo "Removing RBAC configuration from deploy/rbac..."
	kustomize build deploy/environments/openshift-base/rbac | envsubst '$$PROJECT_NAME' | kubectl delete -f - || true

##@ Environment
.PHONY: env
env: ## Print environment variables
	@echo "IMAGE_TAG_BASE=$(IMAGE_TAG_BASE)"
	@echo "EPP_IMAGE=$(EPP_IMAGE)"
	@echo "CONTAINER_RUNTIME=$(CONTAINER_RUNTIME)"

.PHONY: check-typos
check-typos: $(TYPOS) ## Check for spelling errors using typos (exits with error if found)
	@echo "🔍 Checking for spelling errors with typos..."
	@TYPOS_OUTPUT=$$($(TYPOS) --format brief 2>&1); \
	if [ $$? -eq 0 ]; then \
		echo "✅ No spelling errors found!"; \
		echo "🎉 Spelling check completed successfully!"; \
	else \
		echo "❌ Spelling errors found!"; \
		echo "🔧 You can try 'make fix-typos' to automatically fix the spelling errors and run 'make check-typos' again"; \
		echo "$$TYPOS_OUTPUT"; \
		exit 1; \
	fi
	
##@ Tools

.PHONY: check-tools
check-tools: \
  check-go \
  check-ginkgo \
  check-golangci-lint \
  check-kustomize \
  check-envsubst \
  check-container-tool \
  check-kubectl \
  check-buildah
	@echo "✅ All required tools are installed."

.PHONY: check-go
check-go:
	@command -v go >/dev/null 2>&1 || { \
	  echo "❌ Go is not installed. Install it from https://golang.org/dl/"; exit 1; }

.PHONY: check-ginkgo
check-ginkgo:
	@command -v ginkgo >/dev/null 2>&1 || { \
	  echo "❌ ginkgo is not installed. Install with: go install github.com/onsi/ginkgo/v2/ginkgo@latest"; exit 1; }

.PHONY: check-golangci-lint
check-golangci-lint:
	@command -v golangci-lint >/dev/null 2>&1 || { \
	  echo "❌ golangci-lint is not installed. Install from https://golangci-lint.run/usage/install/"; exit 1; }

.PHONY: check-kustomize
check-kustomize:
	@command -v kustomize >/dev/null 2>&1 || { \
	  echo "❌ kustomize is not installed. Install it from https://kubectl.docs.kubernetes.io/installation/kustomize/"; exit 1; }

.PHONY: check-envsubst
check-envsubst:
	@command -v envsubst >/dev/null 2>&1 || { \
	  echo "❌ envsubst is not installed. It is part of gettext."; \
	  echo "🔧 Try: sudo apt install gettext OR brew install gettext"; exit 1; }

.PHONY: check-container-tool
check-container-tool:
	@if [ -z "$(CONTAINER_RUNTIME)" ]; then \
		echo "❌ Error: No container tool detected. Please install docker or podman."; \
		exit 1; \
	else \
		echo "✅ Container tool '$(CONTAINER_RUNTIME)' found."; \
	fi
	  

.PHONY: check-kubectl
check-kubectl:
	@command -v kubectl >/dev/null 2>&1 || { \
	  echo "❌ kubectl is not installed. Install it from https://kubernetes.io/docs/tasks/tools/"; exit 1; }

.PHONY: check-builder
check-builder:
	@if [ -z "$(BUILDER)" ]; then \
		echo "❌ No container builder tool (buildah, docker, or podman) found."; \
		exit 1; \
	else \
		echo "✅ Using builder: $(BUILDER)"; \
	fi

##@ Alias checking
.PHONY: check-alias
check-alias: check-container-tool
	@echo "🔍 Checking alias functionality for container '$(PROJECT_NAME)-container'..."
	@if ! $(CONTAINER_RUNTIME) exec $(PROJECT_NAME)-container /app/$(PROJECT_NAME) --help >/dev/null 2>&1; then \
	  echo "⚠️  The container '$(PROJECT_NAME)-container' is running, but the alias might not work."; \
	  echo "🔧 Try: $(CONTAINER_RUNTIME) exec -it $(PROJECT_NAME)-container /app/$(PROJECT_NAME)"; \
	else \
	  echo "✅ Alias is likely to work: alias $(PROJECT_NAME)='$(CONTAINER_RUNTIME) exec -it $(PROJECT_NAME)-container /app/$(PROJECT_NAME)'"; \
	fi

.PHONY: print-namespace
print-namespace: ## Print the current namespace
	@echo "$(NAMESPACE)"

.PHONY: print-project-name
print-project-name: ## Print the current project name
	@echo "$(PROJECT_NAME)"

.PHONY: install-hooks
install-hooks: ## Install git hooks
	git config core.hooksPath hooks

##@ Dev Environments

KIND_CLUSTER_NAME ?= llm-d-inference-scheduler-dev
KIND_GATEWAY_HOST_PORT ?= 30080

.PHONY: env-dev-kind
env-dev-kind: ## Run under kind ($(KIND_CLUSTER_NAME))
	@if [ "$$PD_ENABLED" = "true" ] && [ "$$KV_CACHE_ENABLED" = "true" ]; then \
		echo "Error: Both PD_ENABLED and KV_CACHE_ENABLED are true. Skipping env-dev-kind."; \
		exit 1; \
	else \
		$(MAKE) image-build && \
		CLUSTER_NAME=$(KIND_CLUSTER_NAME) \
		GATEWAY_HOST_PORT=$(KIND_GATEWAY_HOST_PORT) \
		IMAGE_REGISTRY=$(IMAGE_REGISTRY) \
		EPP_IMAGE=$(EPP_IMAGE) \
		VLLM_SIMULATOR_IMAGE=${VLLM_SIMULATOR_IMAGE} \
		SIDECAR_IMAGE=${SIDECAR_IMAGE} \
		./scripts/kind-dev-env.sh; \
	fi

.PHONY: clean-env-dev-kind
clean-env-dev-kind:      ## Cleanup kind setup (delete cluster $(KIND_CLUSTER_NAME))
	@echo "INFO: cleaning up kind cluster $(KIND_CLUSTER_NAME)"
	kind delete cluster --name $(KIND_CLUSTER_NAME)


# Kubernetes Development Environment - Deploy
# This target deploys the inference scheduler stack in a specific namespace for development and testing.
.PHONY: env-dev-kubernetes
env-dev-kubernetes: check-kubectl check-kustomize check-envsubst
	IMAGE_REGISTRY=$(IMAGE_REGISTRY) ./scripts/kubernetes-dev-env.sh 2>&1

# Kubernetes Development Environment - Teardown
.PHONY: clean-env-dev-kubernetes
clean-env-dev-kubernetes: check-kubectl check-kustomize check-envsubst
	@CLEAN=true ./scripts/kubernetes-dev-env.sh 2>&1
	@echo "INFO: Finished cleanup of development environment for namespace $(NAMESPACE)"

##@ Dependencies

.PHONY: check-dependencies
check-dependencies: ## Check if development dependencies are installed
	@if [ "$(TARGETOS)" = "linux" ]; then \
	  if [ -x "$$(command -v apt)" ]; then \
	    if ! dpkg -s libzmq3-dev >/dev/null 2>&1 || ! dpkg -s g++ >/dev/null 2>&1 || ! dpkg -s python$(PYTHON_VERSION)-dev >/dev/null 2>&1; then \
	      echo "ERROR: Missing dependencies. Please run 'sudo make install-dependencies'"; \
	      exit 1; \
	    fi; \
	  elif [ -x "$$(command -v dnf)" ]; then \
	    if ! rpm -q zeromq-devel >/dev/null 2>&1 || ! rpm -q gcc-c++ >/dev/null 2>&1 || ! rpm -q python$(PYTHON_VERSION)-devel >/dev/null 2>&1; then \
	      echo "ERROR: Missing dependencies. Please run 'sudo make install-dependencies'"; \
	      exit 1; \
	    fi; \
	  else \
	    echo "WARNING: Unsupported Linux package manager. Cannot verify dependencies."; \
	  fi; \
	elif [ "$(TARGETOS)" = "darwin" ]; then \
	  if [ -x "$$(command -v brew)" ]; then \
	    if ! brew list zeromq pkg-config >/dev/null 2>&1; then \
	      echo "ERROR: Missing dependencies. Please run 'make install-dependencies'"; \
	      exit 1; \
	    fi; \
	  else \
	    echo "ERROR: Homebrew is not installed and is required. Install it from https://brew.sh/"; \
	    exit 1; \
	  fi; \
	fi
	@echo "✅ All dependencies are installed."

.PHONY: install-dependencies
install-dependencies: ## Install development dependencies based on OS/ARCH
	@echo "Checking and installing development dependencies..."
	@if [ "$(TARGETOS)" = "linux" ]; then \
	  if [ -x "$$(command -v apt)" ]; then \
	    if ! dpkg -s libzmq3-dev >/dev/null 2>&1 || ! dpkg -s g++ >/dev/null 2>&1 || ! dpkg -s python$(PYTHON_VERSION)-dev >/dev/null 2>&1; then \
	      echo "Installing dependencies with apt..."; \
	      apt-get update && apt-get install -y libzmq3-dev g++ python$(PYTHON_VERSION)-dev; \
	    else \
	      echo "✅ ZMQ, g++, and Python dev headers are already installed."; \
	    fi; \
	  elif [ -x "$$(command -v dnf)" ]; then \
	    if ! rpm -q zeromq-devel >/dev/null 2>&1 || ! rpm -q gcc-c++ >/dev/null 2>&1 || ! rpm -q python$(PYTHON_VERSION)-devel >/dev/null 2>&1; then \
	      echo "Installing dependencies with dnf..."; \
	      dnf install -y zeromq-devel gcc-c++ python$(PYTHON_VERSION)-devel; \
	    else \
	      echo "✅ ZMQ, gcc-c++, and Python dev headers are already installed."; \
	    fi; \
	  else \
	    echo "ERROR: Unsupported Linux package manager. Install libzmq, g++/gcc-c++, and python-devel manually."; \
	    exit 1; \
	  fi; \
	elif [ "$(TARGETOS)" = "darwin" ]; then \
	  if [ -x "$$(command -v brew)" ]; then \
	    if ! brew list zeromq pkg-config >/dev/null 2>&1; then \
	      echo "Installing dependencies with brew..."; \
	      brew install zeromq pkg-config; \
	    else \
	      echo "✅ ZeroMQ and pkgconf are already installed."; \
	    fi; \
	  else \
	    echo "ERROR: Homebrew is not installed and is required to install zeromq. Install it from https://brew.sh/"; \
	    exit 1; \
	  fi; \
	else \
	  echo "ERROR: Unsupported OS: $(TARGETOS). Install development dependencies manually."; \
	  exit 1; \
	fi<|MERGE_RESOLUTION|>--- conflicted
+++ resolved
@@ -81,26 +81,12 @@
 	endif
 endif
 
-<<<<<<< HEAD
-# Check if PYTHON_CONFIG is found before using it
-ifneq ($(PYTHON_CONFIG),)
-ifneq ($(shell $(PYTHON_CONFIG) --cflags 2>/dev/null),)
-	PYTHON_CFLAGS := $(shell $(PYTHON_CONFIG) --cflags)
-	# Use --ldflags --embed to get all necessary flags for linking
-	PYTHON_LDFLAGS := $(shell $(PYTHON_CONFIG) --ldflags --embed)
-else
-	$(error ${PYTHON_ERROR})
-=======
 ifeq ($(PYTHON_CONFIG),)
     $(error ${PYTHON_ERROR})
 endif
 
 ifeq ($(shell $(PYTHON_CONFIG) --cflags 2>/dev/null),)
     $(error Python configuration tool cannot provide cflags)
->>>>>>> 1071b4d3
-endif
-else
-	$(error ${PYTHON_ERROR})
 endif
 
 PYTHON_CFLAGS := $(shell $(PYTHON_CONFIG) --cflags)
