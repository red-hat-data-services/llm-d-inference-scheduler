package pd_test

import (
	"context"
	"testing"
	"time"

	"github.com/go-logr/logr/testr"
	"github.com/google/go-cmp/cmp"
	"github.com/google/go-cmp/cmp/cmpopts"
	"github.com/google/uuid"
	"github.com/stretchr/testify/assert"
	k8stypes "k8s.io/apimachinery/pkg/types"
	"sigs.k8s.io/controller-runtime/pkg/log"
	"sigs.k8s.io/gateway-api-inference-extension/pkg/epp/backend"
	backendmetrics "sigs.k8s.io/gateway-api-inference-extension/pkg/epp/backend/metrics" // Import config for thresholds
	"sigs.k8s.io/gateway-api-inference-extension/pkg/epp/scheduling"
	"sigs.k8s.io/gateway-api-inference-extension/pkg/epp/scheduling/framework"
	"sigs.k8s.io/gateway-api-inference-extension/pkg/epp/scheduling/framework/plugins/multi/prefix"
	"sigs.k8s.io/gateway-api-inference-extension/pkg/epp/scheduling/framework/plugins/picker"
	"sigs.k8s.io/gateway-api-inference-extension/pkg/epp/scheduling/types"

	"github.com/llm-d/llm-d-inference-scheduler/pkg/plugins/filter"
	"github.com/llm-d/llm-d-inference-scheduler/pkg/plugins/profile"
	"github.com/llm-d/llm-d-inference-scheduler/pkg/plugins/scorer"
)

const (
	prefill = "prefill"
	decode  = "decode"
)

// Tests the scheduler expected behavior.
func TestPDSchedule(t *testing.T) {
	pod1 := &types.PodMetrics{
		Pod: &backend.Pod{
			NamespacedName: k8stypes.NamespacedName{Name: "pod1"},
			Address:        "1.2.3.4",
			Labels:         map[string]string{filter.RoleLabel: filter.RolePrefill},
		},
		MetricsState: &backendmetrics.MetricsState{WaitingQueueSize: 0},
	}
	pod2 := &types.PodMetrics{
		Pod: &backend.Pod{
			NamespacedName: k8stypes.NamespacedName{Name: "pod2"},
			Address:        "5.6.7.8",
			Labels:         map[string]string{filter.RoleLabel: filter.RoleDecode},
		},
		MetricsState: &backendmetrics.MetricsState{WaitingQueueSize: 0},
	}
	noRolePod1 := &types.PodMetrics{
		Pod: &backend.Pod{
			NamespacedName: k8stypes.NamespacedName{Name: "noRolePod1"},
			Address:        "1.1.1.1",
		},
		MetricsState: &backendmetrics.MetricsState{WaitingQueueSize: 2},
	}

	prefillDecodeResult := &types.SchedulingResult{
		ProfileResults: map[string]*types.ProfileRunResult{
			decode: {TargetPods: []types.Pod{
				&types.ScoredPod{
					Pod: pod2,
				},
			},
			},
			prefill: {
				TargetPods: []types.Pod{
					&types.ScoredPod{
						Pod: pod1,
					},
				},
			},
		},

		PrimaryProfileName: decode,
	}

	decodeResult := &types.SchedulingResult{
		ProfileResults: map[string]*types.ProfileRunResult{
			decode: {
				TargetPods: []types.Pod{
					&types.ScoredPod{
						Pod: pod2,
					},
				},
			},
		},
		PrimaryProfileName: decode,
	}

	tests := []struct {
		name     string
		req      *types.LLMRequest
		input    []types.Pod
		wantRes  *types.SchedulingResult
		wantRes2 *types.SchedulingResult // a subsequent call to check prefix cache and how it affects PD
		err      bool
	}{
		{
			name: "no candidate pods",
			req: &types.LLMRequest{
				RequestId:   uuid.NewString(),
				TargetModel: "any-model",
				Body: &types.LLMRequestBody{
					Completions: &types.CompletionsRequest{
						Prompt: "12345678901",
					},
				},
			},
			input: []types.Pod{},
			err:   true,
		},
		{
			name: "one decode pod, long prompt",
			req: &types.LLMRequest{
				RequestId:   uuid.NewString(),
				TargetModel: "critical",
				Body: &types.LLMRequestBody{
					Completions: &types.CompletionsRequest{
						Prompt: "12345678901",
					},
				},
			},
			// pod2 will be picked because it is the only pod with Decode role
			input:   []types.Pod{pod2},
			wantRes: decodeResult,
		},
		{
			name: "one prefill pod, long prompt",
			req: &types.LLMRequest{
				RequestId:   uuid.NewString(),
				TargetModel: "critical",
				Body: &types.LLMRequestBody{
					Completions: &types.CompletionsRequest{
						Prompt: "12345678901",
					},
				},
			},
			// no Decode pod
			input: []types.Pod{pod1},
			err:   true,
		},
		{
			name: "1P1D - long prompt",
			req: &types.LLMRequest{
				RequestId:   uuid.NewString(),
				TargetModel: "critical",
				Body: &types.LLMRequestBody{
					Completions: &types.CompletionsRequest{
						Prompt: "12345678906",
					},
				},
			},
			// pod2 will be picked in the decode profile result, pod1 will be in the prefill profile result
			input:    []types.Pod{pod1, pod2},
			wantRes:  prefillDecodeResult,
			wantRes2: decodeResult,
		},
		{
			name: "1P1Dshort",
			req: &types.LLMRequest{
				RequestId:   uuid.NewString(),
				TargetModel: "critical",
				Body: &types.LLMRequestBody{
					Completions: &types.CompletionsRequest{
						Prompt: "12345",
					},
				},
			},
			// pod2 will be picked because it is the decode pod, pod1 shouldn't be picked,
			// because the prompt is too short
			input:    []types.Pod{pod1, pod2},
			wantRes:  decodeResult,
			wantRes2: decodeResult,
		},
		{
			name: "TestRolesWithNoDecode",
			req: &types.LLMRequest{
				RequestId:   uuid.NewString(),
				TargetModel: "critical",
				Body: &types.LLMRequestBody{
					Completions: &types.CompletionsRequest{
						Prompt: "12345678901",
					},
				},
			},
			input: []types.Pod{pod1, noRolePod1},
			wantRes: &types.SchedulingResult{
				ProfileResults: map[string]*types.ProfileRunResult{
					decode: {
						TargetPods: []types.Pod{
							&types.ScoredPod{
								Pod: noRolePod1,
							},
						},
					},
					prefill: {
						TargetPods: []types.Pod{
							&types.ScoredPod{
								Pod: pod1,
							},
						},
					},
				},
				PrimaryProfileName: decode,
			},
		},
		{
			name: "1P2D - long prompt",
			req: &types.LLMRequest{
				RequestId:   uuid.NewString(),
				TargetModel: "critical",
				Body: &types.LLMRequestBody{
					Completions: &types.CompletionsRequest{
						Prompt: "12345678906",
					},
				},
			},
			// pod2 will be picked in the decode profile result cause it has higher score than noRolePod1
			// pod1 will be in the prefill profile result
			input:    []types.Pod{pod1, pod2, noRolePod1},
			wantRes:  prefillDecodeResult,
			wantRes2: decodeResult,
		},
	}

	ctx := context.Background()
	logger := testr.New(t)
	ctx = log.IntoContext(ctx, logger)

	for _, test := range tests {
		t.Run(test.name, func(t *testing.T) {
			//  initialize scheduler with config
			prefixScorer := prefix.New(ctx, prefix.Config{BlockSize: 5, MaxPrefixBlocksToMatch: 256, LRUCapacityPerServer: 31250})

			prefillSchedulerProfile := framework.NewSchedulerProfile().
				WithFilters(filter.NewPrefillRole()).
				WithPicker(picker.NewMaxScorePicker(picker.DefaultMaxNumOfEndpoints))
			err := prefillSchedulerProfile.AddPlugins(framework.NewWeightedScorer(prefixScorer, 50))
			assert.NoError(t, err, "SchedulerProfile AddPlugins returned unexpected error")

			decodeSchedulerProfile := framework.NewSchedulerProfile().
				WithFilters(filter.NewDecodeRole()).
				WithScorers(framework.NewWeightedScorer(scorer.NewLoadAware(ctx, scorer.QueueThresholdDefault), 1)).
				WithPicker(picker.NewMaxScorePicker(picker.DefaultMaxNumOfEndpoints))
			err = decodeSchedulerProfile.AddPlugins(framework.NewWeightedScorer(prefixScorer, 0))
			assert.NoError(t, err, "SchedulerProfile AddPlugins returned unexpected error")

			profileHandle := profile.NewPdProfileHandler(prefill, decode, prefixScorer.TypedName().Name, 10, 5, 0)

			schedulerConfig := scheduling.NewSchedulerConfig(profileHandle, map[string]*framework.SchedulerProfile{
				prefill: prefillSchedulerProfile,
				decode:  decodeSchedulerProfile,
			})
			scheduler := scheduling.NewSchedulerWithConfig(schedulerConfig)
			got, err := scheduler.Schedule(ctx, test.req, test.input)

			if test.err != (err != nil) {
				t.Errorf("Unexpected error, got %v, want %v", err, test.err)
			}

			if diff := cmp.Diff(test.wantRes, got, cmpopts.IgnoreFields(types.ScoredPod{}, "Score")); diff != "" {
				t.Errorf("Unexpected output (-want +got): %v", diff)
			}

			if test.wantRes2 != nil { // Checking the prefix match in the decode pod.
				// make sure prefix plugin stores the prefix hit in cache, so we can test it in the following schedule call
<<<<<<< HEAD
				prefixScorer.PreRequest(ctx, test.req, got, 0)
=======
				prefixScorer.PreRequest(ctx, test.req, got)
>>>>>>> 2edb6288
				time.Sleep(time.Second)

				got, err = scheduler.Schedule(ctx, test.req, test.input)
				if test.err != (err != nil) {
					t.Errorf("Unexpected error in schedule call, got %v, want %v", err, test.err)
				}

				if diff := cmp.Diff(test.wantRes2, got, cmpopts.IgnoreFields(types.ScoredPod{}, "Score")); diff != "" {
					t.Errorf("Unexpected output in subsequent schedule call (-want +got): %v", diff)
				}
			}
		})
	}
}<|MERGE_RESOLUTION|>--- conflicted
+++ resolved
@@ -266,11 +266,7 @@
 
 			if test.wantRes2 != nil { // Checking the prefix match in the decode pod.
 				// make sure prefix plugin stores the prefix hit in cache, so we can test it in the following schedule call
-<<<<<<< HEAD
-				prefixScorer.PreRequest(ctx, test.req, got, 0)
-=======
 				prefixScorer.PreRequest(ctx, test.req, got)
->>>>>>> 2edb6288
 				time.Sleep(time.Second)
 
 				got, err = scheduler.Schedule(ctx, test.req, test.input)
