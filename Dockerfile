--- conflicted
+++ resolved
@@ -10,14 +10,6 @@
 COPY rhelai.repo /etc/yum.repos.d/rhelai.repo
 
 # Install build tools including Rust for building libtokenizers from source
-<<<<<<< HEAD
-# zeromq-devel is available from Red Hat Enterprise Linux AI repository
-RUN dnf install -y --allowerasing gcc-c++ libstdc++ libstdc++-devel clang zeromq-devel pkgconfig git && \
-    dnf clean all && \
-    # Install rustup to get Rust and Cargo (not available via dnf)
-    curl --proto '=https' --tlsv1.2 -sSf https://sh.rustup.rs | sh -s -- -y && \
-    export PATH="/root/.cargo/bin:${PATH}"
-=======
 # Install only packages not already in the base image (gcc-c++, libstdc++, etc. are already present)
 # zeromq-devel is available from Red Hat Enterprise Linux AI repository
 # Install Rust and Cargo from Red Hat repositories (conforma compliant)
@@ -26,7 +18,6 @@
     dnf clean all && \
     rustc --version && \
     cargo --version
->>>>>>> 3da60f16
 
 # Copy the Go Modules manifests
 COPY go.mod go.mod
@@ -40,10 +31,6 @@
 # This replaces the GitHub download
 # Rust will automatically detect and build for the container's architecture
 ARG RELEASE_VERSION=v1.22.1
-<<<<<<< HEAD
-ENV PATH="/root/.cargo/bin:${PATH}"
-=======
->>>>>>> 3da60f16
 RUN mkdir -p lib && \
     mkdir -p /tmp/tokenizers-build && \
     cd /tmp/tokenizers-build && \
@@ -79,14 +66,7 @@
 # Copy Red Hat repository configuration for zeromq packages
 COPY rhelai.repo /etc/yum.repos.d/rhelai.repo
 
-<<<<<<< HEAD
-RUN microdnf install -y dnf && \
-    dnf install -y zeromq && \
-    dnf clean all && \
-    rm -rf /var/cache/dnf /var/lib/dnf
-=======
 RUN microdnf install -y zeromq
->>>>>>> 3da60f16
 
 USER 65532:65532
 
