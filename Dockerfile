<<<<<<< HEAD
# Build Stage: using Go 1.24 image
FROM registry.access.redhat.com/ubi9/go-toolset:1.24 AS builder
=======
# Build Stage: using Go 1.24.1 image
FROM quay.io/projectquay/golang:1.25 AS builder
>>>>>>> 3a2d4873
ARG TARGETOS
ARG TARGETARCH
USER root 

# Install build tools
# The builder is based on UBI8, so we need epel-release-8.
RUN dnf install -y 'https://dl.fedoraproject.org/pub/epel/epel-release-latest-8.noarch.rpm' && \
    dnf install -y gcc-c++ libstdc++ libstdc++-devel clang zeromq-devel pkgconfig && \
    dnf clean all

WORKDIR /workspace

# Copy the Go Modules manifests
COPY go.mod go.mod
COPY go.sum go.sum

# Copy the go source
COPY cmd/ cmd/
COPY pkg/ pkg/

# HuggingFace tokenizer bindings
RUN mkdir -p lib
# Ensure that the RELEASE_VERSION matches the one used in the imported llm-d-kv-cache-manager version
ARG RELEASE_VERSION=v1.22.1
RUN curl -L https://github.com/daulet/tokenizers/releases/download/${RELEASE_VERSION}/libtokenizers.${TARGETOS}-${TARGETARCH}.tar.gz | tar -xz -C lib
RUN ranlib lib/*.a

# Build
# the GOARCH has not a default value to allow the binary be built according to the host where the command
# was called. For example, if we call make image-build in a local env which has the Apple Silicon M1 SO
# the docker BUILDPLATFORM arg will be linux/arm64 when for Apple x86 it will be linux/amd64. Therefore,
# by leaving it empty we can ensure that the container and binary shipped on it will have the same platform.
ENV CGO_ENABLED=1
ENV GOOS=${TARGETOS:-linux}
ENV GOARCH=${TARGETARCH}
ARG COMMIT_SHA=unknown
ARG BUILD_REF
RUN go build -a -o bin/epp -ldflags="-extldflags '-L$(pwd)/lib' -X sigs.k8s.io/gateway-api-inference-extension/version.CommitSHA=${COMMIT_SHA} -X sigs.k8s.io/gateway-api-inference-extension/version.BuildRef=${BUILD_REF}" cmd/epp/main.go

# Use ubi9 as a minimal base image to package the manager binary
# Refer to https://catalog.redhat.com/software/containers/ubi9/ubi-minimal/615bd9b4075b022acc111bf5 for more details
FROM registry.access.redhat.com/ubi9/ubi-minimal:latest
WORKDIR /
COPY --from=builder /workspace/bin/epp /app/epp

# Install zeromq runtime library needed by the manager.
# The final image is UBI9, so we need epel-release-9.
USER root
RUN microdnf install -y dnf && \
    dnf install -y 'https://dl.fedoraproject.org/pub/epel/epel-release-latest-9.noarch.rpm' && \
    dnf install -y zeromq && \
    dnf clean all && \
    rm -rf /var/cache/dnf /var/lib/dnf

USER 65532:65532

# expose gRPC, health and metrics ports
EXPOSE 9002
EXPOSE 9003
EXPOSE 9090

# expose port for KV-Events ZMQ SUB socket
EXPOSE 5557

ENTRYPOINT ["/app/epp"]<|MERGE_RESOLUTION|>--- conflicted
+++ resolved
@@ -1,10 +1,5 @@
-<<<<<<< HEAD
 # Build Stage: using Go 1.24 image
 FROM registry.access.redhat.com/ubi9/go-toolset:1.24 AS builder
-=======
-# Build Stage: using Go 1.24.1 image
-FROM quay.io/projectquay/golang:1.25 AS builder
->>>>>>> 3a2d4873
 ARG TARGETOS
 ARG TARGETARCH
 USER root 
